![NexMon logo](https://github.com/seemoo-lab/nexmon/raw/master/gfx/nexmon.png)

# What is nexmon?
Nexmon is our C-based firmware patching framework for Broadcom/Cypress WiFi chips 
that enables you to write your own firmware patches, for example, to enable monitor
mode with radiotap headers and frame injection.

Before we started to work on this repository, we developed patches for the Nexus 5 (with bcm4339 WiFi chip) in the [bcm-public](https://github.com/seemoo-lab/bcm-public)  repository and those for the Raspberry Pi 3 (with bcm43430a1 WiFi chip) in the [bcm-rpi3](https://github.com/seemoo-lab/bcm-rpi3) repository. To remove the development overhead of maintaining multiple separate repositories, we decided to merge them in this repository and add support for some additional devices. In contrast to the former repositories, here, you can only build the firmware patch without drivers and kernels. The Raspberry Pi 3 makes an exception, as here it is always required to also build the driver.

# Give Feedback
We setup a survey to learn about who uses Nexmon to which purpose and how we could improve Nexmon. We would be happy if every Nexmon user filled out this survey: https://nexmon.org/survey

# WARNING
Our software may damage your hardware and may void your hardware’s warranty! You use our tools at your own risk and responsibility! If you don't like these terms, don't use nexmon!

# Important changes
* We started to collect usage statistics. In the file [STATISTICS.md](STATISTICS.md), you can find information on which data we collect and how you can opt-out of the statistics collection
* Starting with commit 4f8697743dc46ffc37d87d960825367531baeef9 the brcmfmac driver for the RPi3 can now be used as a regular interface. You need to use nexutil to activate monitor mode (`nexutil -m2` for monitor mode with radiotap headers), which will automtically adjust the interface type.
* Starting with commit 184480edd6696392aae5f818f305f244606f2d17 you can choose different monitor mode options using nexutil. Use `nexutil -m1` to activate monitor mode without radiotap headers, `nexutil -m2` to activate it with radiotap headers. The numbers were chosen as non-Nexmon firmwares also support native monitor mode without radiotap headers by activating monitor mode with `nexutil -m1`.
* Starting with commit 1bcfdc95b4395c2e8bdd962791ae20c4ba602f5b we changed the nexutil interface. Instead of calling `nexutil -m true` to activate monitor mode, you should now write `nexutil -m1`. To get the current monitor mode state execute `nexutil -m` instead of `nexutil -n`.

# Supported Devices
The following devices are currently supported by our nexmon firmware patch.

WiFi Chip                | Firmware Version     | Used in                   | Operating System          |  M  | RT  |  I  | FP  | UC  | CT 
------------------------ | -------------------- | ------------------------- | ------------------------- | --- | --- | --- | --- | --- | ---
bcm4330                  | 5_90_100_41_sta      | Samsung Galaxy S2         | Cyanogenmod 13.0          |  X  |  X  |     |  X  |  X  |  O 
bcm4335b0                | 6.30.171.1_sta       | Samsung Galaxy S4         | LineageOS 14.1            |  X  |  X  |  X  |     |  X  |  O 
bcm4339                  | 6_37_34_43           | Nexus 5                   | Android 6 Stock           |  X  |  X  |  X  |  X  |  X  |  O 
bcm43430a1<sup>1</sup>   | 7_45_41_26           | Raspberry Pi 3 and Zero W | Raspbian 8                |  X  |  X  |  X  |  X  |  X  |  O 
bcm43430a1<sup>1</sup>   | 7_45_41_46           | Raspberry Pi 3 and Zero W | Raspbian Stretch          |  X  |  X  |  X  |  X  |  X  |  O 
bcm43451b1               | 7_63_43_0            | iPhone 6                  | iOS 10.1.1 (14B100)       |     |     |     |  X  |  X  |    
bcm43455                 | 7_45_77_0_hw         | Huawei P9                 | Android 7 Stock           |  X  |  X  |  X  |  X  |  X  |    
bcm43455                 | 7_120_5_1_sta_C0     | Galaxy J7 2017            | ?                         |     |     |     |  X  |  X  |    
bcm43455                 | 7_45_77_0_hw(8-2017) | Huawei P9                 | Android 7 Stock           |  X  |  X  |  X  |  X  |  X  |    
<<<<<<< HEAD
bcm43455                 | 7_45_88_10_C0        | LG G5                     | Android 7 Stock           |     |     |     |  X  |  X  |    
bcm43455c0               | 7_45_154             | Raspberry Pi B3+          | Raspbian Kernel 4.9/4.14  |  X  |  X  |     |  X  |  X  |    
=======
bcm43455c0               | 7_45_154             | Raspberry Pi B3+/B4       | Raspbian Kernel 4.9/14/19 |  X  |  X  |     |  X  |  X  |    
bcm43455c0               | 7_45_189             | Raspberry Pi B3+/B4       | Raspbian Kernel 4.14/19   |  X  |  X  |     |  X  |  X  |    
>>>>>>> 4921da95
bcm4356                  | 7_35_101_5_sta       | Nexus 6                   | Android 7.1.2             |  X  |  X  |     |  X  |  X  |  O 
bcm4358                  | 7_112_200_17_sta     | Nexus 6P                  | Android 7 Stock           |  X  |  X  |     |  X  |  X  |  O 
bcm4358                  | 7_112_201_3_sta      | Nexus 6P                  | Android 7.1.2 Stock       |  X  |  X  |     |  X  |  X  |  O 
bcm4358<sup>2</sup>      | 7_112_300_14_sta     | Nexus 6P                  | Android 8.0.0 Stock       |  X  |  X  |  X  |  X  |  X  |  O 
bcm43596a0<sup>3</sup>   | 9_75_155_45_sta_c0   | Samsung Galaxy S7         | Android 7 Stock           |  X  |     |     |  O  |  X  |    
bcm43596a0<sup>3,2</sup> | 9_96_4_sta_c0        | Samsung Galaxy S7         | LineageOS 14.1            |  X  |  X  |  X  |  O  |  X  |    
qca9500<sup>4</sup>      | 4-1-0_55             | TP-Link Talon AD7200      | Custom LEDE Image         |     |     |     |     |     |    

<sup>1</sup> bcm43430a1 was wrongly labeled bcm43438 in the past.

<sup>2</sup> use LD_PRELOAD=libnexmon.so instead of LD_PRELOAD=libfakeioctl.so to inject frames through ioctls

<sup>3</sup> flash patches need to be 8 bytes long and aligned on an 8 byte boundary

<sup>4</sup> 802.11ad Wi-Fi chip from first 60 GHz Wi-Fi router Talon AD7200. Patch your firmware using [nexmon-arc](https://github.com/seemoo-lab/nexmon-arc) and run it with our custom LEDE image [lede-ad7200](https://github.com/seemoo-lab/lede-ad7200)

## Legend
- M = Monitor Mode
- RT = Monitor Mode with RadioTap headers
- I = Frame Injection
- FP = Flash Patching
- UC = Ucode Compression
- CT = c't Article Support (for consistent support, use our ct-artikel branch)

# Steps to create your own firmware patches

## Build patches for bcm4330, bcm4339 and bcm4358 using a x86 computer running Linux (e.g. Ubuntu 16.04)
* Install some dependencies: `sudo apt-get install git gawk qpdf adb flex bison`
* **Only necessary for x86_64 systems**, install i386 libs: 

  ```
  sudo dpkg --add-architecture i386
  sudo apt-get update
  sudo apt-get install libc6:i386 libncurses5:i386 libstdc++6:i386
  ```
* Clone our repository: `git clone https://github.com/seemoo-lab/nexmon.git`
* In the root directory of the repository: `cd nexmon`
  * Setup the build environment: `source setup_env.sh`
  * Compile some build tools and extract the ucode and flashpatches from the original firmware files: `make`
* Go to the *patches* folder of your target device (e.g. bcm4339 for the Nexus 5): `cd patches/bcm4339/6_37_34_43/nexmon/`
  * Compile a patched firmware: `make`
  * Generate a backup of your original firmware file: `make backup-firmware`
  * Install the patched firmware on your smartphone: `make install-firmware` (make sure your smartphone is connected to your machine beforehand)

### Using the Monitor Mode patch
* Install at least *nexutil* and *libfakeioctl* from our utilities. The easiest way to do this is by using this app: https://nexmon.org/app. But you can also build it from the source by executing `make` in the *utilties* folder (Note: you will need the Android NDK properly installed for this).
* Connect to your Android phone using the ADB tools: `adb shell`
* Make sure you are **not** connected to an access point
* Use *nexutil* to enable monitor mode: `nexutil -m2`
* At this point the monitor mode is active. There is no need to call *airmon-ng*. 
* **Important:** Most tools need a Radiotap interface to work properly. *libfakeioctl* emulates this type of interface for you, therefore, use LD_PRELOAD to load this library when you call the favourite tool (e.g. tcpdump or airodump-ng): `LD_PRELOAD=libfakeioctl.so tcpdump -i wlan0`
* *untested hint:* Thanks to XDA member ruleh, there is a bcmdhd driver patch to activate native monitor mode, see: https://github.com/ruleh/misc/tree/master/monitor

### Using nexutil over UDP on Nexus 5
To be able to communicate with the firmware without root priviledges, we created a UDP interface accessible through the `libnexio`, which is also used by `nexutil`. You first have to prove to the firmware that you generally have root priviledges by setting a security cookie. Then you can use it for UDP based connections. Your wlan0 interface also needs an IP address in the 192.168.222.0/24 range or you have to change the default nexutil `broadcast-ip`:
* Set the IP address of the wlan0 interface: `ifconfig wlan0 192.168.222.1 netmask 255.255.255.0`
* Set the security cookie as root: `nexutil -x<cookie (uint)>`
* Start a UDP connection for example to activate monitor mode: `nexutil -X<cookie> -m1`

## Build patches for bcm43430a1 on the RPI3/Zero W or bcm434355c0 on the RPI3+/RPI4 using Raspbian (recommended)
**Note:** We currently support Kernel Version 4.4 (depricated), 4.9, 4.14 and 4.19. Raspbian contains firmware version 7.45.154 for the bcm43455c0. We also support the newer firmware release 7.45.189 from Cypress. Please, try which works best for you.
* Make sure the following commands are executed as root: `sudo su`
* Upgrade your Raspbian installation: `apt-get update && apt-get upgrade`
* Install the kernel headers to build the driver and some dependencies: `sudo apt install raspberrypi-kernel-headers git libgmp3-dev gawk qpdf bison flex make`
* Clone our repository: `git clone https://github.com/seemoo-lab/nexmon.git`
* Go into the root directory of our repository: `cd nexmon`
* Check if `/usr/lib/arm-linux-gnueabihf/libisl.so.10` exists, if not, compile it from source:
  * `cd buildtools/isl-0.10`, `./configure`, `make`, `make install`, `ln -s /usr/local/lib/libisl.so /usr/lib/arm-linux-gnueabihf/libisl.so.10`
* Check if `/usr/lib/arm-linux-gnueabihf/libmpfr.so.4` exists, if not, compile it from source:
  * `cd buildtools/mpfr-3.1.4`, `./configure`, `make`, `make install`, `ln -s /usr/local/lib/libmpfr.so /usr/lib/arm-linux-gnueabihf/libmpfr.so.4`
* Then you can setup the build environment for compiling firmware patches
  * Setup the build environment: `source setup_env.sh`
  * Compile some build tools and extract the ucode and flashpatches from the original firmware files: `make`
* Go to the *patches* folder for the bcm43430a1/bcm43455c0 chipset: `cd patches/bcm43430a1/7_45_41_46/nexmon/` / `patches/bcm43455c0/<7_45_154 or 7_45_189>/nexmon/`
  * Compile a patched firmware: `make`
  * Generate a backup of your original firmware file: `make backup-firmware`
  * Install the patched firmware on your RPI3: `make install-firmware`
* Install nexutil: from the root directory of our repository switch to the nexutil folder: `cd utilities/nexutil/`. Compile and install nexutil: `make && make install`.
* *Optional*: remove wpa_supplicant for better control over the WiFi interface: `apt-get remove wpasupplicant`
* **Note:** To connect to regular access points you have to execute `nexutil -m0` first

### Using the Monitor Mode patch
* Thanks to the prior work of Mame82, you can setup a new monitor mode interface by executing:
```iw phy `iw dev wlan0 info | gawk '/wiphy/ {printf "phy" $2}'` interface add mon0 type monitor```
* To activate monitor mode in the firmware, simply set the interface up: `ifconfig mon0 up`.
* At this point, monitor mode is active. There is no need to call *airmon-ng*. 
* The interface already set the Radiotap header, therefore, tools like *tcpdump* or *airodump-ng* can be used out of the box: `tcpdump -i mon0`
* *Optional*: To make the RPI3 load the modified driver after reboot:
  * Find the path of the default driver at reboot: `modinfo brcmfmac` #the first line should be the full path
  * Backup the original driver: `mv "<PATH TO THE DRIVER>/brcmfmac.ko" "<PATH TO THE DRIVER>/brcmfmac.ko.orig"`
  * Copy the modified driver (Kernel 4.9): `cp /home/pi/nexmon/patches/bcm43430a1/7_45_41_46/nexmon/brcmfmac_kernel49/brcmfmac.ko "<PATH TO THE DRIVER>/"`
  * Copy the modified driver (Kernel 4.14): `cp /home/pi/nexmon/patches/bcm43430a1/7_45_41_46/nexmon/brcmfmac_4.14.y-nexmon/brcmfmac.ko "<PATH TO THE DRIVER>/"`
  * Probe all modules and generate new dependency: `depmod -a`
  * The new driver should be loaded by default after reboot: `reboot`
  * **Note:** It is possible to connect to an access point or run your own access point in parallel to the monitor mode interface on the `wlan0` interface.

# How to build the utilities
To build the utilities such as nexmon or dhdutil for Android, you need to download the **old** NDK version 11c,
extract it and export the environment variable `NDK_ROOT` pointing to the directory where you extracted the NDK 
files.

# How to extract the ROM
The Wi-Fi firmware consists of a read-only part stored in the ROM of every Wi-Fi chip and another part that is 
loaded by the driver into the RAM. To analyze the whole firmware, one needs to extract the ROM. There are two 
options to do this. Either you write a firmware patch that simply copies the contents of the ROM to RAM and then 
you dump the RAM, or you directly dump the ROM after loading the regular firmware into the RAM. Even though, 
the second option is easier, it only works, if the ROM can be directly accessed by the driver, which is not always 
the case. Additionally, the firmware loaded into RAM can contain ROM patches that overlay the data stored in ROM. 
By dumping the ROM after loading the original RAM firmware, it contains flash patches. Hence, the ROM needs to be 
dumped again for every RAM firmware update to be consistent. As a conclusion, we prefer to dump the clean ROM after 
copying it to RAM.

## Dumping the ROM directly
To dump the ROM directly, you need to know, where to find it and how large it is. On chips with Cortex-M3 it is 
usually at upper addresses such as 0x800000, while on chips with Cortex-R4 it is likely at 0x0. Run dhdutil to 
perform the dump:
```
dhdutil membytes -r 0x0 0xA0000 > rom.bin
```

## Dumping a clean ROM after copying to RAM
For the BCM4339 and BCM4358, we created `rom_extraction` projects that load a firmware patch that copies ROM to 
RAM and them dumps it using dhdutil. To dump the ROM simply execute the following in the project directory:
```
make dump-rom
```

After ROM extraction, the `rom.bin` file will be copies to the corresponding firmwares subdirectory. To apply the 
flash patches of a specific RAM firmware version, enter its directory and execute:
```
make rom.bin
```



# Structure of this repository
* `buildtools`: Contains compilers and other tools to build the firmware
* `firmwares`
  * `<chip version>`
    * `<firmware version>`
      * `<firmware file>`: The original firmware that will be loaded into the RAM of the WiFi Chip
      * `definitions.mk`: Contains mainly firmware specific addresses
      * `structs.h`: Structures only valid for this firmware version
      * `Makefile`: Used to extract flashpatches and ucode
      * `flashpatches.c` (generated by Makefile): Contains flashpatches
      * `ucode.bin` (extracted by Makefile): Contains uncompressed Ucode
    * `structs.common.h`: Structures that are common between firmware versions
* `patches`
  * `<chip version>`
    * `<firmware version>`
      * `nexmon`
        * `Makefile`: Used to build the firmware
        * `patch.ld`: Linker file
        * `src`
          * `patch.c`: General patches to the firmware
          * `injection.c`: Code related to frame injection
          * `monitormode.c`: Code related to monitor mode with radiotap headers
          * `ioctl.c`: Handling of custom IOCTLs
          * ...
        * `obj` (generated by Makefile): Object files created from C files
        * `log` (generated by Makefile): Logs written during compilation
        * `gen` (generated by Makefile): Files generated during the build process
          * `nexmon.pre` (generated by gcc plugin): Extracted at-attributes and targetregion-pragmas
          * `nexmon.ld` (generated from nexmon.pre): Linker file use to place patch code at defined addresses in the firmware
          * `nexmon.mk` (generated from nexmon.pre): Make file used take code from patch.elf and place it into firmware
          * `flashpatches.ld` (generated from nexmon.pre): Linker file that places flashpatches at target locations in firmware ROM
          * `flashpatches.mk` (generated from nexmon.pre): Make file used to insert flashpatch config and data structures into firmware
          * `patch.elf` (generated from object files and linker scripts): contains the newly compiled code placed at predefined addresses
    * `common`
      * `wrapper.c`: Wrappers for functions that already exist in the firmware
      * `ucode_compression.c`: [tinflate](http://achurch.org/tinflate.c) based ucode decompression
      * `radiotap.c`: RadioTap header parser
      * `helper.c`: Helpful utility functions
    * `include`: Common include files
      * `firmware_version.h`: Definitions of chip and firmware versions
      * `patcher.h`: Macros use to perform patching for existing firmware code (e.g., BPatch patches a branch instruction)
      * `capabilities.h`: Allows to indicate capabilities (such as, monitor mode and frame injection)
      * `nexioctl.h`: Defines custom IOCTL numbers

# Related projects
* [bcmon](https://bcmon.blogspot.de/): Monitor Mode and Frame Injection for the bcm4329 and bcm4330
* [monmob](https://github.com/tuter/monmob): Monitor Mode and Frame Injection for the bcm4325, bcm4329 and bcm4330
* [P4wnP1](https://github.com/mame82/P4wnP1): Highly customizable attack platform, based on Raspberry Pi Zero W and Nexmon
* [kali Nethunter OS](https://github.com/nethunteros): ROM that brings Kali Linux to smartphones with Nexmon support
* [dustcloud-nexmon](https://github.com/dgiese/dustcloud-nexmon): Nexmon for Xiaomi IoT devices (ARM based)
* [InternalBlue](https://github.com/seemoo-lab/internalblue): Bluetooth experimentation framework based on Reverse Engineering of Broadcom Bluetooth Controllers

# Interesting articles on firmware hacks
If you know more projects that use nexmon or perform similar firmware hacks, let us know and we will add a link.

* [Project Zero](https://googleprojectzero.blogspot.de/2017/09/over-air-vol-2-pt-1-exploiting-wi-fi.html): Over The Air - Vol. 2, Pt. 1: Exploiting The Wi-Fi Stack on Apple Devices
* [broadpwn](https://blog.exodusintel.com/2017/07/26/broadpwn/): Remotely Compromising Android and IOS via a Bug in Broadcom's Wi-Fi Chipsets
* [Project Zero](https://googleprojectzero.blogspot.de/2017/04/over-air-exploiting-broadcoms-wi-fi_4.html): Over The Air: Exploiting Broadcom's Wi-Fi Stack (Part 1)
* [Project Zero](https://googleprojectzero.blogspot.de/2017/04/over-air-exploiting-broadcoms-wi-fi_11.html): Over The Air: Exploiting Broadcom's Wi-Fi Stack (Part 2) 

# Read my PhD thesis
* Matthias Schulz. [**Teaching Your Wireless Card New Tricks: Smartphone Performance and Security Enhancements through Wi-Fi Firmware Modifications**](http://tuprints.ulb.tu-darmstadt.de/7243/). Dr.-Ing. thesis, Technische Universität Darmstadt, Germany, February 2018. [pdf](http://tuprints.ulb.tu-darmstadt.de/7243/7/dissertation_2018_matthias_thomas_schulz.pdf)

# Read our papers
* F. Gringoli, M. Schulz, J. Link, and M. Hollick. [**Free Your CSI: A Channel State Information Extraction Platform For Modern Wi-Fi Chipsets**](https://doi.org/10.1145/3349623.3355477). Accepted to appear in *Proceedings of the 13th Workshop on Wireless Network Testbeds, Experimental evaluation & CHaracterization (WiNTECH 2019)*, October 2019. [code](https://nexmon.org/csi)
* D. Mantz, J. Classen, M. Schulz, and M. Hollick. [**InternalBlue - Bluetooth Binary Patching and Experimentation Framework**](https://dl.acm.org/citation.cfm?id=3326089). *In Proceedings of the 17th Annual International Conference on Mobile Systems, Applications, and Services (MobiSys '19)*. June 2019.
* M. Schuß, C. A. Boano, M. Weber, M. Schulz, M. Hollick, K. Römer. [**JamLab-NG: Benchmarking Low-Power Wireless Protocols under Controlable and Repeatable Wi-Fi Interference**](https://dl.acm.org/citation.cfm?id=3324331). *Proceedings of the 2019 International Conference on Embedded Wireless Systems and Networks (EWSN 2019)*, February 2019.
* M. Schulz, D. Wegemer, and M. Hollick. [**The Nexmon Firmware Analysis and Modification Framework: Empowering Researchers to Enhance Wi-Fi Devices**](https://doi.org/10.1016/j.comcom.2018.05.015). *Elsevier Computer Communications (COMCOM) Journal*. 2018.
* M. Schulz, J. Link, F. Gringoli, and M. Hollick. [**Shadow Wi-Fi: Teaching Smart- phones to Transmit Raw Signals and to Extract Channel State Information to Implement Practical Covert Channels over Wi-Fi**](https://dl.acm.org/citation.cfm?id=3210333). Accepted to appear in *Proceedings of the 16th ACM International Conference on Mobile Systems, Applications, and Services*, MobiSys 2018, June 2018.
* D. Steinmetzer, D. Wegemer, M. Schulz, J. Widmer, M. Hollick. [**Compressive Millimeter-Wave Sector Selection in Off-the-Shelf IEEE 802.11ad Devices**](https://dl.acm.org/citation.cfm?id=3143384). *Proceedings of the 13th International Conference on emerging Networking EXperiments and Technologies*, CoNEXT 2017, December 2017.
* M. Schulz, D. Wegemer, M. Hollick. [**Nexmon: Build Your Own Wi-Fi Testbeds With Low-Level MAC and PHY-Access Using Firmware Patches on Off-the-Shelf Mobile Devices**](https://dl.acm.org/citation.cfm?id=3131476). *Proceedings of the 11th ACM International Workshop on Wireless Network Testbeds, Experimental Evaluation & Characterization (WiNTECH 2017)*, October 2017. [pdf](https://www.seemoo.tu-darmstadt.de/mschulz/wintech2017) [video](https://youtu.be/m5Zrk4n4hoE)
* M. Schulz, F. Knapp, E. Deligeorgopoulos, D. Wegemer, F. Gringoli, M. Hollick. [**DEMO: Nexmon in Action: Advanced Applications Powered by the Nexmon Firmware Patching Framework**](https://dl.acm.org/citation.cfm?id=3133333), Accepted for publication in *Proceedings of the 11th ACM International Workshop on Wireless Network Testbeds, Experimental Evaluation & Characterization (WiNTECH 2017)*, October 2017. [pdf](https://www.seemoo.tu-darmstadt.de/mschulz/wintech2017demo)
* M. Schulz, F. Gringoli, D. Steinmetzer, M. Koch and M. Hollick. [**Massive Reactive Smartphone-Based Jamming using Arbitrary Waveforms and Adaptive Power Control**](https://dl.acm.org/citation.cfm?id=3098253). Proceedings of the *10th ACM Conference on Security and Privacy in Wireless and Mobile Networks (WiSec 2017)*, July 2017. [pdf](https://www.seemoo.tu-darmstadt.de/mschulz/wisec2017) [video](https://youtu.be/S2XPBK0KdiQ)
* M. Schulz, E. Deligeorgopoulos, M. Hollick and F. Gringoli. [**DEMO: Demonstrating Reactive Smartphone-Based Jamming**](https://dl.acm.org/citation.cfm?id=3106022). Proceedings of the *10th ACM Conference on Security and Privacy in Wireless and Mobile Networks (WiSec 2017)*, July 2017. [pdf](https://www.seemoo.tu-darmstadt.de/mschulz/wisec2017demo)
* M. Schulz. [**Nexmon - Wie man die eigene WLAN-Firmware hackt**](http://heise.de/-3538660), 
c't 26/2016, S. 168, Heise Verlag, 2016.
* M. Schulz, D. Wegemer, M. Hollick. [**DEMO: Using NexMon, the C-based WiFi 
firmware modification framework**](https://dl.acm.org/citation.cfm?id=2942419), 
Proceedings of the *9th ACM Conference on Security and Privacy in Wireless and 
Mobile Networks (WiSec 2016)*, July 2016. [pdf](https://www.seemoo.tu-darmstadt.de/mschulz/wisec2016demo1)
* M. Schulz, D. Wegemer and M. Hollick. [**NexMon: A Cookbook for Firmware 
Modifications on Smartphones to Enable Monitor Mode**](http://arxiv.org/abs/1601.07077), 
CoRR, vol. abs/1601.07077, December 2015. 
[bibtex](http://dblp.uni-trier.de/rec/bibtex/journals/corr/SchulzWH16)

[Get references as bibtex file](https://nexmon.org/bib)

# Reference our project
Any use of this project which results in an academic publication or other publication which includes a bibliography should include a citation to the Nexmon project and probably one of our papers depending on the code you use. Find all references in our [bibtex file](nexmon.bib). Here is the reference for the project only:
```
@electronic{nexmon:project,
	author = {Schulz, Matthias and Wegemer, Daniel and Hollick, Matthias},
	title = {Nexmon: The C-based Firmware Patching Framework},
	url = {https://nexmon.org},
	year = {2017}
}
```

# Contact
* [Matthias Schulz](https://seemoo.tu-darmstadt.de/mschulz) <mschulz@seemoo.tu-darmstadt.de>
* Daniel Wegemer <dwegemer@seemoo.tu-darmstadt.de>

# Powered By
## Secure Mobile Networking Lab (SEEMOO)
<a href="https://www.seemoo.tu-darmstadt.de">![SEEMOO logo](https://github.com/seemoo-lab/nexmon/raw/master/gfx/seemoo.png)</a>
## Networked Infrastructureless Cooperation for Emergency Response (NICER)
<a href="https://www.nicer.tu-darmstadt.de">![NICER logo](https://github.com/seemoo-lab/nexmon/raw/master/gfx/nicer.png)</a>
## Multi-Mechanisms Adaptation for the Future Internet (MAKI)
<a href="http://www.maki.tu-darmstadt.de/">![MAKI logo](https://github.com/seemoo-lab/nexmon/raw/master/gfx/maki.png)</a>
## Technische Universität Darmstadt
<a href="https://www.tu-darmstadt.de/index.en.jsp">![TU Darmstadt logo](https://github.com/seemoo-lab/nexmon/raw/master/gfx/tudarmstadt.png)</a><|MERGE_RESOLUTION|>--- conflicted
+++ resolved
@@ -33,13 +33,9 @@
 bcm43455                 | 7_45_77_0_hw         | Huawei P9                 | Android 7 Stock           |  X  |  X  |  X  |  X  |  X  |    
 bcm43455                 | 7_120_5_1_sta_C0     | Galaxy J7 2017            | ?                         |     |     |     |  X  |  X  |    
 bcm43455                 | 7_45_77_0_hw(8-2017) | Huawei P9                 | Android 7 Stock           |  X  |  X  |  X  |  X  |  X  |    
-<<<<<<< HEAD
 bcm43455                 | 7_45_88_10_C0        | LG G5                     | Android 7 Stock           |     |     |     |  X  |  X  |    
-bcm43455c0               | 7_45_154             | Raspberry Pi B3+          | Raspbian Kernel 4.9/4.14  |  X  |  X  |     |  X  |  X  |    
-=======
 bcm43455c0               | 7_45_154             | Raspberry Pi B3+/B4       | Raspbian Kernel 4.9/14/19 |  X  |  X  |     |  X  |  X  |    
 bcm43455c0               | 7_45_189             | Raspberry Pi B3+/B4       | Raspbian Kernel 4.14/19   |  X  |  X  |     |  X  |  X  |    
->>>>>>> 4921da95
 bcm4356                  | 7_35_101_5_sta       | Nexus 6                   | Android 7.1.2             |  X  |  X  |     |  X  |  X  |  O 
 bcm4358                  | 7_112_200_17_sta     | Nexus 6P                  | Android 7 Stock           |  X  |  X  |     |  X  |  X  |  O 
 bcm4358                  | 7_112_201_3_sta      | Nexus 6P                  | Android 7.1.2 Stock       |  X  |  X  |     |  X  |  X  |  O 
