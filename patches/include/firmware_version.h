/***************************************************************************
 *                                                                         *
 *          ###########   ###########   ##########    ##########           *
 *         ############  ############  ############  ############          *
 *         ##            ##            ##   ##   ##  ##        ##          *
 *         ##            ##            ##   ##   ##  ##        ##          *
 *         ###########   ####  ######  ##   ##   ##  ##    ######          *
 *          ###########  ####  #       ##   ##   ##  ##    #    #          *
 *                   ##  ##    ######  ##   ##   ##  ##    #    #          *
 *                   ##  ##    #       ##   ##   ##  ##    #    #          *
 *         ############  ##### ######  ##   ##   ##  ##### ######          *
 *         ###########    ###########  ##   ##   ##   ##########           *
 *                                                                         *
 *            S E C U R E   M O B I L E   N E T W O R K I N G              *
 *                                                                         *
 * This file is part of NexMon.                                            *
 *                                                                         *
 * Copyright (c) 2016 NexMon Team                                          *
 *                                                                         *
 * NexMon is free software: you can redistribute it and/or modify          *
 * it under the terms of the GNU General Public License as published by    *
 * the Free Software Foundation, either version 3 of the License, or       *
 * (at your option) any later version.                                     *
 *                                                                         *
 * NexMon is distributed in the hope that it will be useful,               *
 * but WITHOUT ANY WARRANTY; without even the implied warranty of          *
 * MERCHANTABILITY or FITNESS FOR A PARTICULAR PURPOSE.  See the           *
 * GNU General Public License for more details.                            *
 *                                                                         *
 * You should have received a copy of the GNU General Public License       *
 * along with NexMon. If not, see <http://www.gnu.org/licenses/>.          *
 *                                                                         *
 **************************************************************************/

#ifndef FIRMWARE_VERSION_H
#define FIRMWARE_VERSION_H

#define CHIP_VER_ALL                        0
#define CHIP_VER_BCM4339                    1
#define CHIP_VER_BCM4330                    2
#define CHIP_VER_BCM4358                    3
#define CHIP_VER_BCM43438                   4
#define CHIP_VER_BCM43430a1                 4
#define CHIP_VER_BCM4356                    5
#define CHIP_VER_BCM4335b0                  6
#define CHIP_VER_BCM43596a0                 7
#define CHIP_VER_BCM43451b1                 8
#define CHIP_VER_BCM43455                   9
#define CHIP_VER_BCM43455c0               101
#define CHIP_VER_BCM43909b0               102
#define CHIP_VER_BCM4366c                 103
#define CHIP_VER_BCM4361b0                104
#define CHIP_VER_BCM4375b1                105
#define CHIP_VER_BCM4366c0                106

#define FW_VER_ALL                          0

// for CHIP_VER_BCM4339
#define FW_VER_6_37_32_RC23_34_40_r581243   10
#define FW_VER_6_37_32_RC23_34_43_r639704   11
#define FW_VER_6_37_32_34_1_mfg             12

// for CHIP_VER_BCM4330
#define FW_VER_5_90_195_114                 20
#define FW_VER_5_90_100_41                  21

// for CHIP_VER_BCM4358
#define FW_VER_7_112_200_17                 30
#define FW_VER_7_112_201_3                  31
#define FW_VER_7_112_300_14                 32

// for CHIP_VER_BCM43438 (wrongly labled) BCM43430a1
#define FW_VER_7_45_41_26_r640327           40
#define FW_VER_7_45_41_46                   41

// for CHIP_VER_BCM4356
#define FW_VER_7_35_101_5_sta               50
#define FW_VER_7_35_101_5_apsta             51

// for CHIP_VER_BCM4335b0
#define FW_VER_6_30_171_1_sta               60

// for CHIP_VER_BCM43596a0
#define FW_VER_9_75_155_45_sta_c0           70
#define FW_VER_9_96_4_sta_c0                71

// for CHIP_VER_BCM43451b1
#define FW_VER_7_63_43_0                    80

// for CHIP_VER_BCM43455
#define FW_VER_7_45_77_0                    90
#define FW_VER_7_120_5_1_sta_C0             91
#define FW_VER_7_120_7_1_sta_C0             92
#define FW_VER_7_45_77_0_23_8_2017          93
<<<<<<< HEAD
#define FW_VER_7_45_88_10_C0		    94
=======
#define FW_VER_7_46_77_11                   94
#define FW_VER_7_45_59_16                   95
>>>>>>> 5dbcbe52

// for CHIP_VER_BCM43455c0
#define FW_VER_7_45_154                    110
#define FW_VER_7_45_189                    111
#define FW_VER_7_45_206                    112

// for CHIP_VER_BCM43909b0
#define FW_VER_7_15_168_108                210

// for CHIP_VER_BCM4366c
#define FW_VER_10_10_69_252                310
#define FW_VER_10_10_122_20                311
#define FW_VER_10_28_2                     312

// for CHIP_VER_BCM4361b0
#define FW_VER_13_38_55_1_sta              410
#define FW_VER_13_38_55_1_mfg              411

// for CHIP_VER_BCM4375b1
#define FW_VER_18_38_18_sta                510
#define FW_VER_18_38_24_mon                511
#define FW_VER_18_38_24_mfg                512
#define FW_VER_18_38_18_mon                513
#define FW_VER_18_38_18_mfg                514
#define FW_VER_18_40_42_sta                515
#define FW_VER_18_41_8_9_sta               516

#endif /*FIRMWARE_VERSION_H*/<|MERGE_RESOLUTION|>--- conflicted
+++ resolved
@@ -92,12 +92,9 @@
 #define FW_VER_7_120_5_1_sta_C0             91
 #define FW_VER_7_120_7_1_sta_C0             92
 #define FW_VER_7_45_77_0_23_8_2017          93
-<<<<<<< HEAD
-#define FW_VER_7_45_88_10_C0		    94
-=======
+#define FW_VER_7_45_88_10_C0                94
 #define FW_VER_7_46_77_11                   94
 #define FW_VER_7_45_59_16                   95
->>>>>>> 5dbcbe52
 
 // for CHIP_VER_BCM43455c0
 #define FW_VER_7_45_154                    110
